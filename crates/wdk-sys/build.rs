--- conflicted
+++ resolved
@@ -15,7 +15,6 @@
 };
 
 use bindgen::CodegenConfig;
-<<<<<<< HEAD
 use lazy_static::lazy_static;
 use tracing::{info, info_span};
 use tracing_subscriber::{
@@ -140,77 +139,16 @@
     );
 }
 
-fn initialize_tracing() -> Result<(), ParseError> {
-=======
-use tracing_subscriber::{filter::LevelFilter, EnvFilter};
-use wdk_build::{BuilderExt, Config, ConfigError, DriverConfig, KMDFConfig};
-
-// FIXME: feature gate the WDF version
-// FIXME: check that the features are exclusive
-// const KMDF_VERSIONS: &'static [&'static str] = &[
-//     "1.9", "1.11", "1.13", "1.15", "1.17", "1.19", "1.21", "1.23", "1.25",
-// "1.27", "1.31", "1.33", ];
-// const UMDF_VERSIONS: &'static [&'static str] = &[
-//     "2.0", "2.15", "2.17", "2.19", "2.21", "2.23", "2.25", "2.27", "2.31",
-// "2.33", ];
-
-fn generate_constants(out_path: &Path, config: &Config) -> Result<(), ConfigError> {
-    Ok(
-        bindgen::Builder::wdk_default(vec!["src/ntddk-input.h", "src/wdf-input.h"], config)?
-            .with_codegen_config(CodegenConfig::VARS)
-            .generate()
-            .expect("Bindings should succeed to generate")
-            .write_to_file(out_path.join("constants.rs"))?,
-    )
-}
-
-fn generate_types(out_path: &Path, config: &Config) -> Result<(), ConfigError> {
-    Ok(
-        bindgen::Builder::wdk_default(vec!["src/ntddk-input.h", "src/wdf-input.h"], config)?
-            .with_codegen_config(CodegenConfig::TYPES)
-            .generate()
-            .expect("Bindings should succeed to generate")
-            .write_to_file(out_path.join("types.rs"))?,
-    )
-}
-
-fn generate_ntddk(out_path: &Path, config: &Config) -> Result<(), ConfigError> {
-    Ok(
-        bindgen::Builder::wdk_default(vec!["src/ntddk-input.h"], config)?
-            .with_codegen_config((CodegenConfig::TYPES | CodegenConfig::VARS).complement())
-            .generate()
-            .expect("Bindings should succeed to generate")
-            .write_to_file(out_path.join("ntddk.rs"))?,
-    )
-}
-
-fn generate_wdf(out_path: &Path, config: &Config) -> Result<(), ConfigError> {
-    // As of NI WDK, this may generate an empty file due to no non-type and non-var
-    // items in the wdf headers(i.e. functions are all inlined). This step is
-    // intentionally left here in case older WDKs have non-inlined functions or new
-    // WDKs may introduce non-inlined functions.
-    Ok(
-        bindgen::Builder::wdk_default(vec!["src/wdf-input.h"], config)?
-            .with_codegen_config((CodegenConfig::TYPES | CodegenConfig::VARS).complement())
-            .allowlist_file("(?i).*wdf.*") // Only generate for files that are prefixed with (case-insensitive) wdf (ie.
-            // /some/path/WdfSomeHeader.h), to prevent duplication of code in ntddk.rs
-            .generate()
-            .expect("Bindings should succeed to generate")
-            .write_to_file(out_path.join("wdf.rs"))?,
-    )
-}
-
 type GenerateFn = fn(&Path, &Config) -> Result<(), ConfigError>;
 
-const GENERATE_FUNCTIONS: [GenerateFn; 4] = [
+const BINDGEN_GENERATE_FUNCTIONS: [GenerateFn; 4] = [
     generate_constants,
     generate_types,
-    generate_ntddk,
+    generate_base,
     generate_wdf,
 ];
 
-fn main() -> anyhow::Result<()> {
->>>>>>> b5fb26f9
+fn initialize_tracing() -> Result<(), ParseError> {
     let tracing_filter = EnvFilter::default()
         // Show up to INFO level by default
         .add_directive(LevelFilter::INFO.into())
@@ -264,6 +202,8 @@
 }
 
 fn generate_constants(out_path: &Path, config: &Config) -> Result<(), ConfigError> {
+    info!("Generating bindings to WDK: constants.rs");
+
     Ok(bindgen::Builder::wdk_default(vec!["src/input.h"], config)?
         .with_codegen_config(CodegenConfig::VARS)
         .generate()
@@ -272,6 +212,8 @@
 }
 
 fn generate_types(out_path: &Path, config: &Config) -> Result<(), ConfigError> {
+    info!("Generating bindings to WDK: types.rs");
+
     Ok(bindgen::Builder::wdk_default(vec!["src/input.h"], config)?
         .with_codegen_config(CodegenConfig::TYPES)
         .generate()
@@ -284,6 +226,7 @@
         DriverConfig::WDM | DriverConfig::KMDF(_) => "ntddk.rs",
         DriverConfig::UMDF(_) => "windows.rs",
     };
+    info!("Generating bindings to WDK: {outfile_name}.rs");
 
     Ok(bindgen::Builder::wdk_default(vec!["src/input.h"], config)?
         .with_codegen_config((CodegenConfig::TYPES | CodegenConfig::VARS).complement())
@@ -293,18 +236,24 @@
 }
 
 fn generate_wdf(out_path: &Path, config: &Config) -> Result<(), ConfigError> {
-    // As of NI WDK, this may generate an empty file due to no non-type and non-var
-    // items in the wdf headers(i.e. functions are all inlined). This step is
-    // intentionally left here in case older/newer WDKs have non-inlined functions
-    // or new WDKs may introduce non-inlined functions.
-    Ok(bindgen::Builder::wdk_default(vec!["src/input.h"], config)?
-        .with_codegen_config((CodegenConfig::TYPES | CodegenConfig::VARS).complement())
-        // Only generate for files that are prefixed with (case-insensitive) wdf (ie.
-        // /some/path/WdfSomeHeader.h), to prevent duplication of code in ntddk.rs
-        .allowlist_file("(?i).*wdf.*")
-        .generate()
-        .expect("Bindings should succeed to generate")
-        .write_to_file(out_path.join("wdf.rs"))?)
+    if let DriverConfig::KMDF(_) | DriverConfig::UMDF(_) = &config.driver_config {
+        info!("Generating bindings to WDK: wdf.rs");
+
+        // As of NI WDK, this may generate an empty file due to no non-type and non-var
+        // items in the wdf headers(i.e. functions are all inlined). This step is
+        // intentionally left here in case older/newer WDKs have non-inlined functions
+        // or new WDKs may introduce non-inlined functions.
+        Ok(bindgen::Builder::wdk_default(vec!["src/input.h"], config)?
+            .with_codegen_config((CodegenConfig::TYPES | CodegenConfig::VARS).complement())
+            // Only generate for files that are prefixed with (case-insensitive) wdf (ie.
+            // /some/path/WdfSomeHeader.h), to prevent duplication of code in ntddk.rs
+            .allowlist_file("(?i).*wdf.*")
+            .generate()
+            .expect("Bindings should succeed to generate")
+            .write_to_file(out_path.join("wdf.rs"))?)
+    } else {
+        Ok(())
+    }
 }
 
 fn generate_wdf_function_table(out_path: &Path, config: &Config) -> std::io::Result<()> {
@@ -431,19 +380,30 @@
         ..Config::default()
     };
 
-<<<<<<< HEAD
     let out_path = PathBuf::from(
         env::var("OUT_DIR").expect("OUT_DIR should be exist in Cargo build environment"),
     );
 
-    info_span!("bindgen").in_scope(|| {
-        info!("Generating bindings to WDK");
-        generate_constants(&out_path, &config)?;
-        generate_types(&out_path, &config)?;
-        generate_base(&out_path, &config)?;
-
-        if let DriverConfig::KMDF(_) | DriverConfig::UMDF(_) = &config.driver_config {
-            generate_wdf(&out_path, &config)?;
+    thread::scope(|s| {
+        let mut thread_join_handles = Vec::new();
+
+        info_span!("bindgen").in_scope(|| {
+            for generate_function in BINDGEN_GENERATE_FUNCTIONS.iter() {
+                thread_join_handles.push(
+                    thread::Builder::new()
+                        .name("THREAD NAE".to_string())
+                        .spawn_scoped(s, || generate_function(&out_path, &config))
+                        .expect("Scoped Thread should spawn succesfully"),
+                );
+            }
+
+            Ok::<(), ConfigError>(())
+        })?;
+
+        for join_handle in thread_join_handles.drain(..) {
+            join_handle
+                .join()
+                .expect("Thread should complete without panicking")?;
         }
         Ok::<(), ConfigError>(())
     })?;
@@ -483,43 +443,4 @@
 
     config.configure_library_build()?;
     Ok(config.export_config()?)
-=======
-    let out_paths = vec![
-        // FIXME: gate the generations of the generated_bindings folder behind a feature flag that
-        // is disabled in crates.io builds (modifying source is illegal when distributing
-        // crates)
-
-        // Generate a copy of the bindings to the generated_bindings so that its easier to see
-        // diffs in the output due to bindgen settings changes
-        PathBuf::from("./generated_bindings/"),
-        // This is the actual bindings that get consumed via !include in this library's modules
-        PathBuf::from(
-            env::var("OUT_DIR").expect("OUT_DIR should be exist in Cargo build environment"),
-        ),
-    ];
-
-    let mut handles = Vec::<JoinHandle<Result<(), ConfigError>>>::new();
-    let config_arc = Arc::new(config);
-
-    for out_path in out_paths {
-        let path_arc = Arc::new(out_path);
-        for generate_function in GENERATE_FUNCTIONS {
-            let temp_path = path_arc.clone();
-            let temp_config = config_arc.clone();
-            let handle: JoinHandle<Result<(), ConfigError>> = thread::spawn(move || {
-                generate_function(&temp_path, &temp_config)?;
-                Ok(())
-            });
-            handles.push(handle);
-        }
-    }
-
-    for handle in handles {
-        if let Err(e) = handle.join().unwrap() {
-            return Err(e.into());
-        }
-    }
-
-    Ok(config_arc.export_config()?)
->>>>>>> b5fb26f9
 }
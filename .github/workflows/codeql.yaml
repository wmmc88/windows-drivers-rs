name: "CodeQL Advanced"

on:
  push:
  pull_request:
  merge_group:
  schedule: # Trigger a job on default branch at 4AM PST everyday
    - cron: 0 11 * * *

concurrency:
  group: ${{ github.workflow }}-${{ github.ref }}
  cancel-in-progress: ${{ github.ref != 'refs/heads/main' }}

jobs:
  analyze:
    name: Analyze
    runs-on: windows-2025
    permissions:
      security-events: write
    strategy:
      fail-fast: false
      matrix:
        wdk:
          - version: 10.0.22621 # NI WDK
            source: winget
          - version: 10.0.26100 # GE WDK
            source: nuget

        llvm:
          - 17.0.6

        rust_toolchain:
          - stable
          - beta
          - nightly

        cargo_profile:
          - dev
          - release

        target_triple:
          - name: x86_64-pc-windows-msvc
            arch: amd64
          - name: aarch64-pc-windows-msvc
            arch: arm64

        codeql:
          - language: c-cpp
            build-mode: manual
          - language: rust
            build-mode: none

    steps:
    - name: Checkout repository
      uses: actions/checkout@v4

<<<<<<< HEAD
    - name: Install Winget PowerShell Module
      shell: pwsh
      run: Install-Module -Name Microsoft.WinGet.Client -Repository PSGallery -Force
=======
    - name: Install Winget
      uses: ./.github/actions/install-winget
      with:
        GITHUB_TOKEN: ${{ secrets.GITHUB_TOKEN }}
>>>>>>> 4992b463

    - name: Install LLVM ${{ matrix.llvm }}
      uses: ./.github/actions/install-llvm
      with:
        version: ${{ matrix.llvm }}

    - name: Install WDK (${{ matrix.wdk.version }})
      uses: ./.github/actions/install-wdk
      with:
        version: ${{ matrix.wdk.version }}
        source: ${{ matrix.wdk.source }}
<<<<<<< HEAD
        host: 'x64' # windows-2025 is x64-based
=======
        host: 'amd64' # windows-latest is x64-based
>>>>>>> 4992b463
        target: ${{ matrix.target_triple.arch }}

    - name: Install Rust Toolchain (${{ matrix.rust_toolchain }})
      uses: dtolnay/rust-toolchain@master
      with:
        toolchain: ${{ matrix.rust_toolchain }}
        components: clippy
        targets: ${{ matrix.target_triple.name }}
    
    - name: Install Cargo Make
      uses: taiki-e/install-action@v2
      with:
        tool: cargo-make

    - name: Initialize CodeQL
      uses: github/codeql-action/init@v3
      with:
        languages: ${{ matrix.codeql.language }}
        build-mode: ${{ matrix.codeql.build-mode }}
        queries: security-extended,security-and-quality

    - if: matrix.codeql.build-mode == 'manual'
      working-directory: ./examples
      run: cargo +${{ matrix.rust_toolchain }} make default --locked --profile ${{ matrix.cargo_profile }} --target ${{ matrix.target_triple.name }} --workspace --all-features

    - name: Perform CodeQL Analysis
      uses: github/codeql-action/analyze@v3
      with:
        category: "/language:${{matrix.codeql.language}}"<|MERGE_RESOLUTION|>--- conflicted
+++ resolved
@@ -54,16 +54,9 @@
     - name: Checkout repository
       uses: actions/checkout@v4
 
-<<<<<<< HEAD
     - name: Install Winget PowerShell Module
       shell: pwsh
       run: Install-Module -Name Microsoft.WinGet.Client -Repository PSGallery -Force
-=======
-    - name: Install Winget
-      uses: ./.github/actions/install-winget
-      with:
-        GITHUB_TOKEN: ${{ secrets.GITHUB_TOKEN }}
->>>>>>> 4992b463
 
     - name: Install LLVM ${{ matrix.llvm }}
       uses: ./.github/actions/install-llvm
@@ -75,12 +68,8 @@
       with:
         version: ${{ matrix.wdk.version }}
         source: ${{ matrix.wdk.source }}
-<<<<<<< HEAD
-        host: 'x64' # windows-2025 is x64-based
-=======
-        host: 'amd64' # windows-latest is x64-based
->>>>>>> 4992b463
-        target: ${{ matrix.target_triple.arch }}
+        host: ${{ matrix.wdk.source == 'nuget' && 'x64' || '' }}
+        target: ${{ matrix.wdk.source == 'nuget' && matrix.target_triple.arch || '' }}
 
     - name: Install Rust Toolchain (${{ matrix.rust_toolchain }})
       uses: dtolnay/rust-toolchain@master

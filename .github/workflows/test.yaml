on:
  push:
  pull_request:
  merge_group:
  schedule: # Trigger a job on default branch at 4AM PST everyday
    - cron: "0 11 * * *"

name: Test

jobs:
  test:
    name: Test
    runs-on: windows-latest
    strategy:
      matrix:
        wdk:
          - version: 10.0.22621 # NI WDK
            source: winget
          - version: 10.0.26100 # GE WDK
            source: nuget

        llvm:
          - 17.0.6

        rust_toolchain:
          - stable
          - beta
          - nightly

        cargo_profile:
          - dev
          - release

        target_triple:
          - name: x86_64-pc-windows-msvc
            arch: amd64
          # - aarch64-pc-windows-msvc FIXME: Add support for executing ARM64 tests. Maybe use target specific test runner in emulator: https://doc.rust-lang.org/cargo/reference/config.html#target

    steps:
      - name: Checkout Repository
        uses: actions/checkout@v4

      - name: Install Winget
        uses: ./.github/actions/winget-install
        with:
          GITHUB_TOKEN: ${{ secrets.GITHUB_TOKEN }}

      - name: Install LLVM ${{ matrix.llvm }}
        run: |
          if ((Get-WinGetPackage -Id LLVM -Source winget -MatchOption Equals).InstalledVersion -eq '${{ matrix.llvm }}') {
            Write-Host "LLVM ${{ matrix.llvm }} is already installed."
          } else {
            Write-Host "Installing LLVM ${{ matrix.llvm }}..."
            Install-WinGetPackage -Id LLVM.LLVM -Version ${{ matrix.llvm }} -Source winget -MatchOption Equals -Mode Silent -Force
          }
          clang --version

      - name: Install WDK (${{ matrix.wdk.version }})
        uses: ./.github/actions/install-wdk
        with:
          version: ${{ matrix.wdk.version }}
          source: ${{ matrix.wdk.source }}
          host: 'x64' # windows-latest is x64-based
          target: ${{ matrix.target_triple.arch }}

      - name: Install Rust Toolchain (${{ matrix.rust_toolchain }})
        uses: dtolnay/rust-toolchain@master
        with:
          toolchain: ${{ matrix.rust_toolchain }}
          targets: ${{ matrix.target_triple.name }}

      - name: Install Cargo Expand
        uses: taiki-e/install-action@v2
        with:
          tool: cargo-expand@1.0.85

<<<<<<< HEAD
      - name: Run Cargo Test (workspace)
        run: cargo +${{ matrix.rust_toolchain }} test --locked --profile ${{ matrix.cargo_profile }} --target ${{ matrix.target_triple }} --all-features

      - name: Run Cargo Test (Top-Level tests Folder via Cargo Make)
        run: cargo make --cwd ./tests test +${{ matrix.rust_toolchain }} --locked --profile ${{ matrix.cargo_profile }} --target ${{ matrix.target_triple.name }}
=======
      - name: Run Cargo Test
        run: cargo +${{ matrix.rust_toolchain }} test --locked --profile ${{ matrix.cargo_profile }} --target ${{ matrix.target_triple.name }} --all-features
>>>>>>> 935d41a5
<|MERGE_RESOLUTION|>--- conflicted
+++ resolved
@@ -74,13 +74,8 @@
         with:
           tool: cargo-expand@1.0.85
 
-<<<<<<< HEAD
       - name: Run Cargo Test (workspace)
-        run: cargo +${{ matrix.rust_toolchain }} test --locked --profile ${{ matrix.cargo_profile }} --target ${{ matrix.target_triple }} --all-features
+        run: cargo +${{ matrix.rust_toolchain }} test --locked --profile ${{ matrix.cargo_profile }} --target ${{ matrix.target_triple.name }} --all-features
 
       - name: Run Cargo Test (Top-Level tests Folder via Cargo Make)
-        run: cargo make --cwd ./tests test +${{ matrix.rust_toolchain }} --locked --profile ${{ matrix.cargo_profile }} --target ${{ matrix.target_triple.name }}
-=======
-      - name: Run Cargo Test
-        run: cargo +${{ matrix.rust_toolchain }} test --locked --profile ${{ matrix.cargo_profile }} --target ${{ matrix.target_triple.name }} --all-features
->>>>>>> 935d41a5
+        run: cargo make --cwd ./tests test +${{ matrix.rust_toolchain }} --locked --profile ${{ matrix.cargo_profile }} --target ${{ matrix.target_triple.name }}
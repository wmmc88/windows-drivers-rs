--- conflicted
+++ resolved
@@ -7,8 +7,6 @@
 //! conditionally enable nightly features.
 
 fn main() {
-<<<<<<< HEAD
-=======
     println!("cargo::rustc-check-cfg=cfg(nightly_toolchain)");
     setup_nightly_cfgs();
 }
@@ -16,7 +14,6 @@
 // Custom attributes cannot be applied to expressions yet, so separate functions are required for nightly/non-nightly: https://github.com/rust-lang/rust/issues/15701
 #[rustversion::nightly]
 fn setup_nightly_cfgs() {
->>>>>>> a6e8af98
     println!("cargo::rustc-cfg=nightly_toolchain");
 }
 
